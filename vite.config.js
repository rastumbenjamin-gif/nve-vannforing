--- conflicted
+++ resolved
@@ -4,9 +4,5 @@
 // https://vitejs.dev/config/
 export default defineConfig({
   plugins: [react()],
-<<<<<<< HEAD
-  base: '/nve-vannforing/',
-=======
-  base: '/nve-vannforing/',  // Add this line - must match your repo name
->>>>>>> 9957ffdb
+  base: '/nve-vannforing/',  // This must match your GitHub repository name
 })